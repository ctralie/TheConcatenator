--- conflicted
+++ resolved
@@ -56,22 +56,7 @@
     WL = np.abs(np.fft.fft(WSoundL, axis=0)[0:win//2+1, :])
     WR = np.abs(np.fft.fft(WSoundR, axis=0)[0:win//2+1, :])
     W = np.concatenate((WL, WR), axis=0)
-
-<<<<<<< HEAD
-=======
-    #### TODO: This is a hack for now
-    truncate_idx = 32768
-    T_before = W.shape[1]
-    W = W[:, 0:truncate_idx]
-    T_after = W.shape[1]
-    if T_after < T_before:
-        diff = T_before - T_after
-        print("Cutting out last {:.3f}%% of corpus".format(100*diff/T_before))
-    WSoundL = WSoundL[:, 0:truncate_idx]
-    WSoundR = WSoundR[:, 0:truncate_idx]
-    #####
-
->>>>>>> 86db1620
+    
     p = opt.p
     pd = opt.pd
     temperature = opt.temperature
